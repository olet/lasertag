--- conflicted
+++ resolved
@@ -29,26 +29,28 @@
       "hash": "f02bd268c221d561c01f048a0a2c7aa605b4318e"
     },
     "com.meta.xr.sdk.core": {
-      "version": "77.0.0",
+      "version": "74.0.2",
       "depth": 0,
       "source": "registry",
       "dependencies": {},
       "url": "https://packages.unity.com"
     },
     "com.meta.xr.sdk.haptics": {
-      "version": "77.0.0",
-      "depth": 0,
-      "source": "registry",
-      "dependencies": {
-        "com.meta.xr.sdk.core": "77.0.0"
+      "version": "74.0.2",
+      "depth": 0,
+      "source": "registry",
+      "dependencies": {
+        "com.meta.xr.sdk.core": "74.0.2"
       },
       "url": "https://packages.unity.com"
     },
     "com.meta.xr.simulator": {
-      "version": "77.0.0",
-      "depth": 0,
-      "source": "registry",
-      "dependencies": {},
+      "version": "74.0.0",
+      "depth": 0,
+      "source": "registry",
+      "dependencies": {
+        "com.unity.editorcoroutines": "1.0.0"
+      },
       "url": "https://packages.unity.com"
     },
     "com.singularitygroup.hotreload": {
@@ -200,11 +202,7 @@
       "url": "https://packages.unity.com"
     },
     "com.unity.netcode.gameobjects": {
-<<<<<<< HEAD
-      "version": "2.4.1",
-=======
       "version": "2.4.2",
->>>>>>> 09fbddcf
       "depth": 0,
       "source": "registry",
       "dependencies": {
